<?php
/**
 * The main configuration file of the application
 *
 * Create the configuration file for your application in the /config directory based on this template.
 * The configuration should be version-controlled with your code, and use secrets from environment variables or other external source.
 */

return [
<<<<<<< HEAD
    // Can be set to "development" or "local" on development site
    'application_env' => 'production',
=======
	\uhi67\umvc\App::class, // Can be an application-specific descendant
	// Can be set to "development" or "local" on development site
    'application_env' => 'production',
	'mainControllerClass' => '\app\controllers\MainController', // A user class derived from \uhi67\umvc\Controller
	'layout'=>'layouts/main',
>>>>>>> 7a28e3d2

    // Must be set to 'on' if site is behind a reverse proxy terminating the HTTPS connection and forwarding HTTP.
    'https' => 'off',

    'components' => [
        // ---- DATABASE CONFIGURATION
        'db' => [
            \uhi67\umvc\MysqlConnection::class,
            'dsn' => "mysql:host=localhost;dbname=",
	        'name' => "",
            'user' => "",
            'password' => "",
        ],

        //---- Authentication module
        'auth' => [
            \uhi67\umvc\SamlAuth::class,
            //---- SAML related configuration values
            // Must be set to a secure password
            'admin_password' => '',
            // Must be set to a secure random string
            'secret_salt' => '',
            // A specific IdP can be configured to log in with. If not specified, the discovery service will be called.
            'idp' => null,
            // URL of the discovery service to be used. If not specified, the internal discovery service will be used with predefined IdPs.
            'disco' => null,
            // Refers to the proper SAML auth-source config element in the `config/saml/config/authsource.php` file
            'authSource' => '',
	        'userModel' => '', // Must be set to your `\uhi67\umvc\Model` class of users, implementing `\uhi67\umvc\UserInterface`
        ],

        // The cache used (for accelerating database operations). May be omitted in development environment.
        'cache' => [
            // A component definition array must contain a classname and optional initialization values for public properties.
            \uhi67\umvc\FileCache::class,
        ]
    ],
];<|MERGE_RESOLUTION|>--- conflicted
+++ resolved
@@ -7,16 +7,11 @@
  */
 
 return [
-<<<<<<< HEAD
-    // Can be set to "development" or "local" on development site
-    'application_env' => 'production',
-=======
 	\uhi67\umvc\App::class, // Can be an application-specific descendant
 	// Can be set to "development" or "local" on development site
     'application_env' => 'production',
 	'mainControllerClass' => '\app\controllers\MainController', // A user class derived from \uhi67\umvc\Controller
 	'layout'=>'layouts/main',
->>>>>>> 7a28e3d2
 
     // Must be set to 'on' if site is behind a reverse proxy terminating the HTTPS connection and forwarding HTTP.
     'https' => 'off',
