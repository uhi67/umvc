--- conflicted
+++ resolved
@@ -14,11 +14,7 @@
 require __DIR__.'/testapp/models/User.php';
 
 return [
-<<<<<<< HEAD
-    'application_env' => 'local',
-=======
     'application_env' => 'development',
->>>>>>> 7a28e3d2
 	'basePath' => __DIR__.'/testapp',
 	'runtimePath' => dirname(__DIR__).'/_output/runtime',
 	'mainControllerClass' => \testapp\controllers\MainController::class,
