<?php
namespace uhi67\umvc;


use Exception;

class Install {
	/**
	 * Run by composer after install.
     * Warning: composer may be run by root, be careful with owners of created files
     *
	 * 1. create runtime dir
     * 2. Empty cache
     * 3. Empty assets cache
     * 4. Version number
     *
	 * @throws Exception
	 */
	public static function postInstall() {
        $configFile = dirname(__DIR__, 4) . '/config/config.php';
        $config = include $configFile;
        defined('ENV') || define('ENV', $config['application_env'] ?? 'production');
        defined('ENV_DEV') || define('ENV_DEV', ENV != 'production');
        
		echo "Running application's postInstall\n";
		$root = dirname(__DIR__, 3);

		// 1. Create runtime dir
		if(!file_exists($root.'/runtime')) {
			mkdir($root.'/runtime', 0774);
		}

        // 2. Empty cache
        try {
            /** @var App $app */
            $app = App::create(['config'=>$config]);
            if ($app->cache) {
                $c = $app->cache->clear();
                echo "$c items deleted from the cache.", PHP_EOL;
            } else {
                echo "No cache is defined.", PHP_EOL;
            }
        }
        catch (Exception $e) {
            echo "Failed to instantiate the application, the cache was not cleared.", PHP_EOL;
            if(ENV_DEV) AppHelper::showException($e);
        }

        // 3. Empty asset cache
        try {
            $cacheDir = App::$app->basePath.'/www/assets/cache/';
            static::clearDir($cacheDir);
            echo "Asset cache cleared.", PHP_EOL;
        }
        catch (Exception $e) {
            echo "Failed to clear the asset cache. ".$e->getMessage(), PHP_EOL;
        }
        // 4. Version number
		$version = trim(exec('git describe --tags --abbrev=1'));
		if($version) {
		    $versionOutputFilename = dirname(__DIR__).'/version.txt';
		    file_put_contents($versionOutputFilename, $version);
		    echo "Application version is $version (logged into $versionOutputFilename)\n\n";
		}

        // File owners. Runs only if www-data user exists.
        shell_exec('bash -c "if id -u www-data &>/dev/null; then chown www-data:www-data .env ; chown -R www-data:www-data runtime ; fi"');
	}

    /**
     * Clear the directory with files
     *
     * @param string $path
     * @return void
     * @throws Exception
     */
    public static function clearDir(string $path) {
        if(!is_dir($path)) throw new Exception('Invalid directory: '.$path);
        $dh = opendir($path);
        while (($file = readdir($dh)) !== false) {
            if(in_array($file, ['.', '..'])) continue;
            if(filetype($path . '/' . $file)== 'dir') {
                self::clearDir($path.'/'.$file);
                rmdir($path.'/'.$file);
                continue;
            }
            if(filetype($path . '/' . $file)!= 'file') continue;
            $filename = $path . '/' . $file;
            unlink($filename);
        }
        closedir($dh);
    }

<<<<<<< HEAD

    /**
     * Copies multiple files from source to destination directory
=======
    /**
     * copies multiple files from source to destination directory
>>>>>>> a3e10b8e
     *
     * @param string $src -- source directory or file
     * @param string $dst -- destination directory or file
     * @param bool $overwrite
     * @return int -- number of files copied
     */
    public static function rcopy($src, $dst, $overwrite=false) {
        if (is_dir($src)) {
            // echo "Copying to $dst\n";
            if (!file_exists($dst)) mkdir($dst);
            $files = scandir($src);
            $c = 0;
            foreach ($files as $file) {
                if ($file != "." && $file != "..")
                    $c += self::rcopy("$src/$file", "$dst/$file", $overwrite);
            }
            return $c;
        }
        else if(file_exists($src) && !file_exists($dst) || $overwrite) {
            return copy($src, $dst) ? 1 : 0;
        }
        return 0;
    }
}<|MERGE_RESOLUTION|>--- conflicted
+++ resolved
@@ -21,7 +21,7 @@
         $config = include $configFile;
         defined('ENV') || define('ENV', $config['application_env'] ?? 'production');
         defined('ENV_DEV') || define('ENV_DEV', ENV != 'production');
-        
+
 		echo "Running application's postInstall\n";
 		$root = dirname(__DIR__, 3);
 
@@ -91,14 +91,8 @@
         closedir($dh);
     }
 
-<<<<<<< HEAD
-
-    /**
-     * Copies multiple files from source to destination directory
-=======
     /**
      * copies multiple files from source to destination directory
->>>>>>> a3e10b8e
      *
      * @param string $src -- source directory or file
      * @param string $dst -- destination directory or file
@@ -107,7 +101,6 @@
      */
     public static function rcopy($src, $dst, $overwrite=false) {
         if (is_dir($src)) {
-            // echo "Copying to $dst\n";
             if (!file_exists($dst)) mkdir($dst);
             $files = scandir($src);
             $c = 0;
