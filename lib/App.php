<?php /** @noinspection PhpUnused */

namespace uhi67\umvc;

use ErrorException;
use Exception;
use Throwable;

/**
 * The Application class is the main dispatcher and renderer of the application.
 * A single app instance is created for each HTTP request or CLI invoke.
 * The app component manages the logged-in user and other global components, like cache or logging.
 * The app object the chooses the proper Controller to run.
 * The app object is available in the Controller and the views.
 *
 * ### The most important properties:
 *
 * - $app: static property always refers to the current single instance of App
 * - sapi: the actual value of PHP_SAPI, use it instead of the constant. (cli/cgi/apache/...)
 * - basePath: the file-system root path of the application
 * - baseUrl: URL of the current page without query parameters
 * - config: The content of the configuration array
 * - connection: (read-only) the current default database connection (auto-connected at startup based on config)
 * - controller: the currently executed controller instance
 * - headers: the HTTP headers will be sent after completing the request
 * - url: The actual requested URL (null in CLI)
 * - path: The actual requested path in the URL (recognized controller name removed after dispatching)
 *
 * - auth: The user authentication object
 * - user: The logged-in user instance or null if no user logged in.
 * - cache: The configured cache instance or null if no cache defined
 *
 * ### The most important methods
 *
 * - addFlash(): stores a flash message to display at the next request
 * - cached(): compute a value in a cached way. If the value is valid in the cache, the computer function is not run.
 * - createUrl(): create a new url based on current with new query parameters
 * - log(): logs a message into the configured logfile
 * - loggedIn(): true, if a user is logged in
 * - logout(): makes the user logged out
 * - redirect: renders a redirect state
 * - render: renders a view and applies the layout
 * - renderPartial: renders a partial view without applying layout
 * - sendHeader(): sends put an HTTP header. Use this instead of native function
 *
 * ### Application-specific methods
 *
 * - requireLogin(): redirects to SAML-login or throws an exception if current user is not logged-in
 * - requireAdmin(): throws an exception if current logged-in user is not an admin
 * - requireSuperAdmin(): throws an exception if current logged-in user is not a super-admin
 *
 * @property-read Component[] $components
 * @property-read Connection $db -- the default DB connection
 * @property-read CacheInterface $cache -- the actual cache object
 * @property-read AuthManager $auth -- the actual auth manager
 * @property-read Connection $connection -- the default database connection defined in 'db' component
 * @package UMVC Simple Application Framework
 */
class App extends Component {
    /** @var array $config -- configuration settings */
    public $config;
    /** @var string $title of the application (used in CLI echo) */
    public $title;
    /** @var string|Controller|null -- the default controller of the application */
    public $mainControllerClass = null;

    /** @var string -- base path of the application */
    public $basePath;
    /** @var string -- URL of the current page without query parameters */
    public $baseUrl;
    /** @var UserInterface|Model|null $user -- The logged-in user or null */
    public $user;

    /** @var App $app -- The single instance of the App. Read only, please don't overwrite it runtime */
    public static $app;

    /** @var string -- The actual request URL */
    public $url;
    /** @var array */
    public $query;
    /** @var string[] -- elements in URL path */
    public $path;
    /** @var Controller|Command|null -- the currently executed controller */
    public $controller;
    /** @var string */
    public $sapi;
    /** @var int $responseStatus -- the http response status sent after completing the request */
    public $responseStatus;
    /** @var array $headers -- the http headers will be sent after completing the request */
    public $headers;
    /** @var Request $request */
    public $request;
    /** @var Session $session */
    public $session;

    /** @var string $layout -- the default layout */
    public $layout = 'layout';

    /** @var string $source_locale -- the locale of the source messages for localization, e.g. "en-GB" (IETF BCP47 language tag) */
    public $source_locale = 'en-GB';
    /** @var string $locale -- the current locale for localization, e.g. "hu-HU" (IETF BCP47 language tag) */
    public $locale = 'en-GB';


    /** @var Component[] $_components  -- the configured components */
    private $_components;
    /** @var Asset[] -- Registered Assets */
    private $_assets;
    /** @var Connection $_connection -- the default database connection */
    private $_connection;

    /**
     * Initializes the components defined in the config.
     *
     * 'components' as name=>config pairs define the common components for web API.
     * These are also the default components for CLI API as well.
     * 'cli_components' if exist, define the components for CLI API.
     * 'cli_components' may contain references to 'components' elements, using single strings (numeric-indexed).
     * (In contrast, 'components' may not refer to 'cli_components' elements)
     *
     * @throws Exception
     */
    public function init() {
        if(!static::$app) static::$app = $this;
        if(!$this->sapi) $this->sapi = PHP_SAPI;
        error_reporting(E_ALL);
        $this->basePath = dirname(__DIR__, 4);

        // Other configurable settings
        $conf = ['title', 'mainControllerClass', 'layout'];
        foreach($conf as $key) {
            if(array_key_exists($key, $this->config)) $this->$key = $this->config[$key];
        }

        if($this->sapi != 'cli') {
            $this->baseUrl = isset($_SERVER['REQUEST_URI']) ? parse_url($_SERVER['REQUEST_URI'], PHP_URL_PATH) : null;
            if(!is_dir($logDir = $this->basePath.'/runtime/logs')) mkdir($logDir);
            if(!$this->request) $this->request = new Request();
            if(!$this->session) $this->session = new Session();
        }

        $components = $this->config['components'] ?? [];
        $referredComponents = [];
        if($this->sapi == 'cli') {
            $components = $this->config['cli_components'] ?? $this->config['components'];
            $referredComponents = $this->config['components'] ?? [];
        }

        $this->_components = [];
        if($components) {
            foreach ($components as $name => $config) {
                if(is_integer($name)) {
                    if(!is_string($config)) throw new Exception('Component definition must have a name key');
                    if(!array_key_exists($config, $referredComponents)) throw new Exception("Invalid component reference '$config'");
                    $name = $config;
                    $config = $referredComponents[$config];
                }
                if(!is_array($config)) throw new Exception("Component configuration array was expected at '$name'");
                /** @var Component $obj */
                $obj = Component::create($config);
                $obj->parent = $this;
                $this->_components[$name] = $obj;
            }

            // When all component has been initialized, each of them is prepared
            foreach ($this->_components as $component) {
                if (is_callable([$component, 'prepare'])) {
                    $component->prepare();
                }
            }
        }
    }

    /**
     * Gets current http host info
     *
     * @return string -- protocol://host
     */
    public function hostInfo() {
        $https = $this->config['https'] ?? getenv('HTTPS');
        /** Reverse proxy protocol patch */
        $protocol = ($https=='on' || ($_SERVER['SERVER_PORT']??80) == 443) ? "https" : "http";
        if(isset($_SERVER['HTTP_X_FORWARDED_PROTO']) || $https=='on') {
            $protocol = $_SERVER['HTTP_X_FORWARDED_PROTO'] ?? $protocol;
            if($https == "on") $protocol = 'https';
        }
        return $protocol . '://' . $_SERVER["HTTP_HOST"];
    }

    /**
     * Displays an error message and never returns
     *
     * @noinspection PhpReturnDocTypeMismatchInspection*
     * @throws Exception
     */
    public function error(int $status, string $message) {
        $protocol = ($_SERVER['SERVER_PROTOCOL'] ?? 'HTTP/1.0');
        $title = HTTP::$statusTexts[$status] ?? '';
        $this->sendHeader($protocol . ' ' . $status . ' ' . $title);
        echo $this->render('error', ['status'=>$status, 'title'=>$title, 'message'=>$message]);
        return $status;
    }

    /**
     * Create App from given config file and run.
     * Called from index.php
     *
     * @param $configFile
     * @return int
     */
    public static function createRun($configFile) {
        try {
            $config = include $configFile;
            defined('ENV') || define('ENV', $config['application_env'] ?? 'production');
            defined('ENV_DEV') || define('ENV_DEV', ENV != 'production');
            if(ENV_DEV) ini_set('display_errors', 'On');

            $cli = PHP_SAPI=='cli';
            if(!$cli && session_status()==PHP_SESSION_NONE) {
                ini_set('session.use_strict_mode', true);
                session_start();
            }

            set_error_handler(function($severity, $errstr, $errfile, $errline) {
                $err = new ErrorException($errstr, 0, $severity, $errfile, $errline);
                AppHelper::showException($err);
                exit(500);
            });
            register_shutdown_function(function() {
                $error = error_get_last();
                if($error !== NULL) {
                    echo '<pre>', $error["message"], '</pre>', PHP_EOL;
                }
            });

            /** @var App $app */
            // Default application class (uhi67\umvc\App) may be overriden in config
            $class = $config['class'] ?? ($config[0] ?? App::class);
            $app = App::create(['class'=>$class, 'config'=>$config]);
            return $app->run();
        }
        catch(Throwable $e) {
            AppHelper::showException($e);
            return -1;
        }
    }

    /**
     * Runs the application as web function.
     * Finds a controller by request path and calls it with request parameters.
     *
     * Path elements are mapped to FQ class-name + optional action-name.
     * Called from createRun and codeception connector
     *
     * @return int -- HTTP status code
     */
    public function run() {
        try {
            if(!$this->url) $this->url = ArrayHelper::getValue($_SERVER, 'REQUEST_URI');
            if(!$this->baseUrl) $this->baseUrl = isset($_SERVER['REQUEST_URI']) ? parse_url($_SERVER['REQUEST_URI'], PHP_URL_PATH) : null;
            if(!$this->query) $this->query = $_GET;
            if(!$this->path) $this->path = parse_url($this->url, PHP_URL_PATH);
            $this->path = $this->path ? explode('/', trim($this->path, '/')) : [];

            //if(ENV_DEV) Debug::debug('[url] '.$this->url);

            if($this->path==[''] && $this->mainControllerClass) {
                // The default action of main page can be called in the short way
                return $this->runController($this->mainControllerClass, [], $this->query);
            }
            else {
                // Find the actual controller class for this path, and let it go
                for ($i = 1; $i <= count($this->path); $i++) {
                    $classPath = array_slice($this->path, 0, $i);
                    $classPath[$i - 1] = AppHelper::camelize($classPath[$i - 1]);
                    $controllerClass = 'app\controllers\\' . implode('\\', $classPath) . 'Controller';
                    if (class_exists($controllerClass)) {
                        return $this->runController($controllerClass, array_slice($this->path, $i), $this->query);
                    }
                }
            }

            // Last resort: main controller action, if exists
            $action = $this->path[0]??'default';
            if($this->mainControllerClass && is_callable([$this->mainControllerClass, 'action'.$action])) {
                return $this->runController($this->mainControllerClass, $this->path, $this->query);
            }

            $pathInfo = implode('/', $this->path);
            throw new Exception("Page not found ($pathInfo)", HTTP::HTTP_NOT_FOUND);
        }
        catch(Throwable $e) {
            $this->responseStatus = $e->getCode() ?: HTTP::HTTP_INTERNAL_SERVER_ERROR;
            AppHelper::showException($e, $this->responseStatus);
        }
        return $this->responseStatus;
    }

    /**
     * @param string $controllerClass -- ClassName ot the controller to be called
     * @param string[] $path -- the remainder of the request path after the controller name
     * @param array $query -- the actual GET query
     * @return int -- HTTP response status
     * @throws Exception -- if invalid action was requested
     */
    public function runController($controllerClass, $path, $query) {
        $this->controller = new $controllerClass(['app' => $this, 'path' => $path, 'query' => $query]);
        return $this->controller->go();
    }

    /**
     * Deletes the session data of the current user
     */
    public function logout() {
        if($this->hasComponent('auth') && $this->auth->isAuthenticated()) $this->auth->logout();
        $this->user = null;
        if(session_status()==PHP_SESSION_ACTIVE) session_destroy();
        return null;
    }

    /**
     * Returns the default (first) DB connection
     *
     * @return Connection
     * @throws Exception
     */
    public function getConnection($required=false) {
        if(!$this->_connection) {
            $this->_connection = $this->hasComponent('db', Connection::class);
        }
        if(!$this->_connection && $required) throw new Exception('Database connection is not defined');
        return $this->_connection;
    }

    /**
     * Returns rendered contents of the view
     *
     * @param string $viewName -- basename of a php view-file in the `views` directory, without extension
     * @param array $params -- parameters to assign to variables used in the view
<<<<<<< HEAD
     * @param string $layout -- the layout applied to this render after the view rendered, ignored if false-like
     * @param array $layoutParams -- optional parameters for the layout view
     * @return false|string
     * @throws Exception
     */
    public function render($viewName, $params=[], $layout='layout', $layoutParams=[]) {
        $viewPath = dirname(__DIR__,4).'/views';
        $viewFile = $viewPath . '/' . $viewName.'.php';
        if(!file_exists($viewFile)) {
            $viewPath = dirname(__DIR__).'/views';
            $viewFile = $viewPath . '/' . $viewName.'.php';
        }
        if(!file_exists($viewFile)) throw new Exception("View file '$viewName.php' does not exist", HTTP::HTTP_NOT_FOUND);
        $content = $this->renderPhpFile($viewFile, $params);
        if($layout) {
            $content = $this->render($layout, array_merge(['content'=>$content], $layoutParams), false);
        }
=======
     * @param string|bool $layout -- the layout applied to this render after the view rendered. If false, no layout will be applied.
     *
     * @return false|string
     * @throws Exception
     */
    public function render($viewName, $params=[], $layout = null) {
		try {
			if($layout === null) $layout = $this->layout;
			$viewPath = dirname(__DIR__, 4) . '/views';
			$viewFile = $viewPath . '/' . $viewName . '.php';
			if(!file_exists($viewFile)) {
				$viewPath = dirname(__DIR__) . '/views';
				$viewFile = $viewPath . '/' . $viewName . '.php';
			}
			if(!file_exists($viewFile)) throw new Exception("View file '$viewName.php' does not exist", HTTP::HTTP_NOT_FOUND);
			$content = $this->renderPhpFile($viewFile, $params);
			if($layout) {
				$content = $this->render($layout, ['content' => $content], false);
			}
		}
		catch(Throwable $e) {
			$content = "<div>Render error in view '$viewName': ".$e->getMessage().'</div>';
		}
>>>>>>> a3e10b8e
        return $content;
    }

    /**
     * Renders a partial view without layout
     *
     * @throws Exception
     */
    public function renderPartial($viewName, $params=[]) {
        return $this->render($viewName, $params, false);
    }


    /**
     * Internal renderer with output buffering and variable scope isolation
     *
     * @param $_file_
     * @param array $_params_
     *
     * @return false|string
     */
    private function renderPhpFile($_file_, $_params_ = []) {
        $level = ob_get_level();
        ob_start();
        ob_implicit_flush(false);
        extract($_params_, EXTR_OVERWRITE);
        try {
            require $_file_;
            return ob_get_clean();
        }
		catch(Throwable $e) {
			return "<div>Error rendering file '$_file_': ".$e->getMessage()."</div>\n";
		}
        finally {
            while(ob_get_level() > $level) ob_end_clean();
        }
    }

    /**
     * Gets and renders all flash messages from the session
     *
     * Replaces <?php include BASE_PATH . '/includes/flash_messages.php'; ?>
     *
     * @throws Exception
     */
    public function renderFlashMessages() {
        $flash_messages = static::getFlashMessages();
        static::clearFlashMessages();
        $content = '';
        Assertions::assertArray($flash_messages);
        foreach($flash_messages as $flash_message) {
            $severity = 'info';
            if(is_array($flash_message)) {
                $severity = $flash_message[0];
                $flash_message = $flash_message[1];
            }
            $classes = [
                'info' => 'alert-info',
                'success' => 'alert-success',
                'warning' => 'alert-warning',
                'failure' => 'alert-danger',
                'error' => 'alert-danger',
            ];
            $class = $classes[$severity] ?? 'alert-secondary';
            $titles = [
                'info' => '',
                'success' => 'Success!',
                'warning' => 'Warning!',
                'failure' => 'Oops!',
                'error' => 'Oops!',
            ];
            $title = $titles[$severity] ?? '';
            $content .= $this->renderPartial('_flash', [
                'class' => $class,
                'text1' => $title,
                'text2' => $flash_message
            ]);
        }
        return $content;
    }

    /**
     * Adds a flash message to the session.
     * The message will be displayed at the next page render (it may be the current or the next page request).
     *
     * @param $message
     * @param string $severity -- alert class: error, failure, warning, success, info
     */
    public static function addFlash($message, $severity='info') {
        $flash_messages = static::getFlashMessages();
        $flash_messages[] = [$severity, $message];
        static::setFlashMessages($flash_messages);
    }

	public static function getFlashMessages($clear=false) {
		$flashMessages = $_SESSION['flash_messages'] ?? [];
		if($clear) static::clearFlashMessages();
		return $flashMessages;
	}
    private static function setFlashMessages(array $messages) { $_SESSION['flash_messages'] = $messages; }
    public static function clearFlashMessages() { static::setFlashMessages([]); }

    public function loggedIn(): bool {
        return $this->user !== null;
    }

    /**
     * Requires login for this page
     *
     * @param bool $force -- if true, redirects to the login if needed, will return only if user logged in. If false, throws an exception if user is not logged in.
     *
     * @return bool -- true if redirect issued, false otherwise
     * @throws Exception -- throws an exception if user not logged in.
     */
    public function requireLogin($force=true) {
        $uid = $_SESSION['uid'] ?? null;
        if(!$this->loggedIn()) {
            if($force && !array_key_exists('login', $_REQUEST) && $uid != AuthManager::INVALID_USER) {
                return $this->redirect(['login'=>true, 'ReturnTo' => $this->url]);
            }
            else {
                throw new Exception('Must be logged in', HTTP::HTTP_FORBIDDEN);
            }
        }
        return false;
    }

    /**
     * @param $url
     * @return bool -- true means the page is already rendered
     * @throws Exception
     */
    public function redirect($url): bool {
        if(is_array($url)) $url = $this->createUrl($url);
        $this->sendHeader('Location: '.$url);
        $this->responseStatus = 302;
        return true;
    }

    /**
     * Creates a URL from a base URL and query parameters.
     * The base url also may contain a query part.
     *
     * @param array $url -- array of base url and query parameters (all optional)
     *  - at index 0 is the base url, if missing or empty the current page is used
     *  - integer-indexed parameters are additional path elements added to the url path separated by /
     *  - # key refers to the current fragment
     *  - all other key/value pairs are query parameters. Existing parameters with same keys are overwritten.
     * @param bool $absolute -- return absolute URL
     * @return string
     * @throws Exception
     */
    public function createUrl(array $url, $absolute=false): string {
        $baseUrl = $url[0] ?? $this->url;
        unset($url[0]);
        parse_str(parse_url($baseUrl, PHP_URL_QUERY), $query);
        $baseUrl = parse_url($baseUrl, PHP_URL_PATH);

        if($absolute) {
            $isRelative = strncmp($baseUrl, '//', 2) && strpos($baseUrl, '://') === false;
            if ($isRelative) {
                $baseUrl = $this->hostInfo() . '/' . ltrim($baseUrl, '/');
            }
        }

        foreach($url as $key=>$value) {
            if(substr($baseUrl, -1)=='/') $baseUrl = substr($baseUrl,0,-1);
            if(is_int($key)) {
                if(is_array($value)) throw new Exception('Invalid url part: '.$key.'='.print_r($value, true));
                $baseUrl .= '/' .$value;
            }
            else $query[$key] = $value;
        }
        $queryPart = $query ? '?'.http_build_query($query) : '';
        return $baseUrl . $queryPart;
    }

    /**
     * Returns a value using configured cache
     *
     * @param string $key -- The cache key. If null, cache will be skipped, value computed directly
     * @param callable $compute -- function():mixed -- computes the actual value
     * @param bool|int $refresh -- if true, new value is computed and stored into the cache. If int, used as a TTL value
     * @return mixed
     */
    public function cached($key, $compute, $refresh=false) {
        $ttl = is_int($refresh) ? $refresh : null;
        $refresh = is_int($refresh) ? false : $refresh;
        return $this->cache && $key!==null ? $this->cache->cache($key, $compute, $ttl, $refresh) : $compute();
    }

    /**
     * A very basic logger
     *
     * The PSR-3 standard levels are used (@see \Psr\Log\LogLevel)
     *
     * @param string $level -- emergency/alert/critical/error/warning/notice/info/debug
     * @param string $message -- string only
     */
    public static function log($level, $message, $params=[]) {
        $logfile = self::$app->basePath . '/runtime/logs/app.log';
        $sid = session_id();
        $uid = App::$app->getUserId();
		if(!is_string($message)) $message = json_encode($message);
		if($params) {
			foreach($params as $k=>$v) $message = str_replace("{$k}", $v, $message);
		}
        $data_to_log = date(DATE_ATOM) . ' '. $level . ' ('.$uid.') ['.$sid.'] ' . $message . PHP_EOL;
        file_put_contents($logfile, $data_to_log, FILE_APPEND + LOCK_EX);
    }

    /**
     * Sends out a header. Use this function instead of native header()
     *
     * @param $header
     * @return void
     */
    public function sendHeader($header) {
        header($header);
        $this->headers[] = $header;
        if(preg_match('~^http/[\d.]+\s+(\d+)~i', $header, $mm)) $this->responseStatus = $mm[1];
        if(!$this->responseStatus && preg_match('~^location:\s~i', $header)) $this->responseStatus = 302;
    }

    public function runCli() {
        try {
            $this->query = CliHelper::parseArgs();
            if(!($this->query[0]??null)) {
                $this->path = ['default'];
            }
            else {
                $this->path = explode('/', array_shift($this->query));
            }

            $pathinfo = '';
            $controllerClass = '';
            // Find the actual controller class for this path, and let it go
            for ($i = 1; $i <= count($this->path); $i++) {
                $classPath = array_slice($this->path, 0, $i);
                $classPath[$i - 1] = AppHelper::camelize($classPath[$i - 1]);
                $controllerClass = 'app\commands\\' . ($pathinfo = implode('\\', $classPath)) . 'Controller';
                if (class_exists($controllerClass)) {
                    return $this->runController($controllerClass, array_slice($this->path, $i), $this->query);
                }
                $controllerClass = 'uhi67\umvc\commands\\' . implode('\\', $classPath) . 'Controller';
                if (class_exists($controllerClass)) {
                    return $this->runController($controllerClass, array_slice($this->path, $i), $this->query);
                }
            }
            throw new Exception("Command not found ($pathinfo, $controllerClass)", HTTP::HTTP_NOT_FOUND);
        }
        catch(Throwable $e) {
            $this->responseStatus = $e->getCode() ?: HTTP::HTTP_INTERNAL_SERVER_ERROR;
            AppHelper::showException($e, $this->responseStatus);
        }
        return $this->responseStatus;
    }

    /**
     * Asset manager for distributed packages
     *
     * The first call on an asset package copies the package content from the vendor dir into the asset cache.
     * The content of the package is kept together.
     * The `patterns` parameter must be specified only at the first call. At subsequent calls it will be ignored.
     *
     * Finally, returns the valid web-accessible url path for the requested file.
     *
     * Composer install script clears the asset cache.
     *
     * @param string $package -- package root directory relative to the vendor dir or beginning with '/' indicates relative to the project root.
     * @param string $resource -- the resource to return
     * @param array|null $patterns -- optional pattern array (RegEx patterns to select files from the package path), see {@see Asset::matchPattern() }
     * @return string -- the valid url accessible by the client
     * @throws Exception
     */
<<<<<<< HEAD
    public function linkAssetFile(string $package, string $resource, ?array $patterns=null) {
        if(!$this->controller) throw new Exception('No controller is executed');
        if(!isset($this->controller->assets[$package])) {
            // Create a new asset package (copies files on init)
            $asset = new Asset([
                'path' => $package,
                'patterns' => $patterns,
            ]);
            // Register the asset package
            $this->controller->registerAsset($asset);
        }
        else $asset = $this->controller->assets[$package];
        return $asset->url($resource);
=======
    public function asset(string $package, string $resource, ?array $patterns=null) {
		try {
			if(!isset($this->_assets[$package])) {
				// Create a new asset package (copies files on init)
				$asset = new Asset([
					'path' => $package,
					'patterns' => $patterns,
				]);
				// Register the asset package
				$this->_assets[$package] = $asset;
			} else $asset = $this->_assets[$package];
			return $asset->url($resource);
		}
		catch(Throwable $e) {
			App::log('error', "Error in asset '$package' at resource '$resource': {msg}", ['msg'=>$e->getMessage()]);
			return "Error in asset '$package' at resource '$resource'. See log.";
		}
>>>>>>> a3e10b8e
    }

    /**
     * Returns a configured component or other property
     *
     * @param string $name the component or  property name
     *
     * @return mixed the component object or a property value
     * @throws Exception
     */
    public function __get($name) {
        if(array_key_exists($name, $this->_components)) return $this->_components[$name];
        return parent::__get($name);
    }

    public function hasComponent($name, $type=Component::class) {
        if(array_key_exists($name, $this->_components) && $this->_components[$name] instanceof $type) return $this->_components[$name];
        return null;
    }

    public function getComponents() {
        return $this->_components;
    }

    public static function cli($configFile) {
        try {
            $config = include $configFile;
            defined('ENV') || define('ENV', $config['application_env'] ?? 'production');
            defined('ENV_DEV') || define('ENV_DEV', ENV != 'production');
            if(ENV_DEV) ini_set('display_errors', 'On');

            set_error_handler(function($severity, $errstr, $errfile, $errline) {
                $err = new ErrorException($errstr, 0, $severity, $errfile, $errline);
                AppHelper::showException($err);
                exit(500);
            });

            /** @var App $app */
            $app = App::create(['config'=>$config]);

            return $app->runCli();
        }
        catch(Throwable $e) {
            AppHelper::showException($e);
            return -1;
        }
    }

    public static function nameSpace() {
        return substr(static::class, 0, strrpos(static::class, '\\'));
    }

    /**
     * Returns the uid of the logged-in user or empty string if no user is logged in.
     *
     * @return mixed|string
     */
    public static function getUserId() {
        return App::$app->user ? App::$app->user->getUserId() : '';
    }

    /**
     * This method is only introduced to avoid duplicating explanations in the source code.
     * When used as shown below, a PHP runtime error will be raised for variables expected by a view that are not passed.
     * Please note that such an error is automatically raised when the variable is explicitly referenced in the PHP view.
     * However, in some cases, like when the variable is referenced in the PHP view but only in a JS <script> tag,
     * the error message is not clear and the server output is messed up without any warning.
     *     <script>console.log('<?= $undefinedVar ?>');</script>
     * Therefore, this method helps prevent unnecessary headaches for the developer.
     *
     * Usage in a template/view file:
     *     @var App $this // typehint for $this but any other variable name is fine
     *     assert($this->requireVars($var1, ..., $varN), ''); // $var<i> are variables expected by the view
     *                                                        // the use of assert() is to not impact production environment
     *
     * @param array $variables -- Variable list of PHP variables
     */
<<<<<<< HEAD
    public function requireVars(...$variables) {
        return true; // for assert() to succeed: see usage in documentation above
    }
=======
    private function requireVars(...$variables) {
        return true; // for assert() to succeed: see usage in documentation above
    }

    /**
     * Localize a message
     *
     * TODO:
     *
     * @param string $cat
     * @param string $msg
     * @param array $params
     * @param string|null $lang
     * @return mixed
     */
    public static function l($cat, $msg, $params=[], $lang=null) {
        return $msg;
    }
>>>>>>> a3e10b8e
}<|MERGE_RESOLUTION|>--- conflicted
+++ resolved
@@ -335,37 +335,21 @@
     /**
      * Returns rendered contents of the view
      *
+     * If layout is null (or omitted), the default layout is applied.
+     *
      * @param string $viewName -- basename of a php view-file in the `views` directory, without extension
      * @param array $params -- parameters to assign to variables used in the view
-<<<<<<< HEAD
-     * @param string $layout -- the layout applied to this render after the view rendered, ignored if false-like
+     * @param string|bool $layout -- the layout applied to this render after the view rendered. If false, no layout will be applied.
      * @param array $layoutParams -- optional parameters for the layout view
+     *
      * @return false|string
      * @throws Exception
      */
-    public function render($viewName, $params=[], $layout='layout', $layoutParams=[]) {
-        $viewPath = dirname(__DIR__,4).'/views';
-        $viewFile = $viewPath . '/' . $viewName.'.php';
-        if(!file_exists($viewFile)) {
-            $viewPath = dirname(__DIR__).'/views';
-            $viewFile = $viewPath . '/' . $viewName.'.php';
-        }
-        if(!file_exists($viewFile)) throw new Exception("View file '$viewName.php' does not exist", HTTP::HTTP_NOT_FOUND);
-        $content = $this->renderPhpFile($viewFile, $params);
-        if($layout) {
-            $content = $this->render($layout, array_merge(['content'=>$content], $layoutParams), false);
-        }
-=======
-     * @param string|bool $layout -- the layout applied to this render after the view rendered. If false, no layout will be applied.
-     *
-     * @return false|string
-     * @throws Exception
-     */
-    public function render($viewName, $params=[], $layout = null) {
-		try {
-			if($layout === null) $layout = $this->layout;
-			$viewPath = dirname(__DIR__, 4) . '/views';
-			$viewFile = $viewPath . '/' . $viewName . '.php';
+    public function render($viewName, $params=[], $layout=null, $layoutParams=[]) {
+	    try {
+		    if($layout === null) $layout = $this->layout;
+	        $viewPath = dirname(__DIR__,4).'/views';
+	        $viewFile = $viewPath . '/' . $viewName.'.php';
 			if(!file_exists($viewFile)) {
 				$viewPath = dirname(__DIR__) . '/views';
 				$viewFile = $viewPath . '/' . $viewName . '.php';
@@ -373,13 +357,12 @@
 			if(!file_exists($viewFile)) throw new Exception("View file '$viewName.php' does not exist", HTTP::HTTP_NOT_FOUND);
 			$content = $this->renderPhpFile($viewFile, $params);
 			if($layout) {
-				$content = $this->render($layout, ['content' => $content], false);
+            $content = $this->render($layout, array_merge(['content'=>$content], $layoutParams), false);
 			}
 		}
 		catch(Throwable $e) {
 			$content = "<div>Render error in view '$viewName': ".$e->getMessage().'</div>';
 		}
->>>>>>> a3e10b8e
         return $content;
     }
 
@@ -655,39 +638,25 @@
      * @return string -- the valid url accessible by the client
      * @throws Exception
      */
-<<<<<<< HEAD
     public function linkAssetFile(string $package, string $resource, ?array $patterns=null) {
         if(!$this->controller) throw new Exception('No controller is executed');
-        if(!isset($this->controller->assets[$package])) {
-            // Create a new asset package (copies files on init)
-            $asset = new Asset([
-                'path' => $package,
-                'patterns' => $patterns,
-            ]);
-            // Register the asset package
-            $this->controller->registerAsset($asset);
-        }
-        else $asset = $this->controller->assets[$package];
-        return $asset->url($resource);
-=======
-    public function asset(string $package, string $resource, ?array $patterns=null) {
-		try {
-			if(!isset($this->_assets[$package])) {
-				// Create a new asset package (copies files on init)
-				$asset = new Asset([
-					'path' => $package,
-					'patterns' => $patterns,
-				]);
-				// Register the asset package
-				$this->_assets[$package] = $asset;
-			} else $asset = $this->_assets[$package];
+	    try {
+	        if(!isset($this->controller->assets[$package])) {
+					// Create a new asset package (copies files on init)
+					$asset = new Asset([
+						'path' => $package,
+						'patterns' => $patterns,
+					]);
+					// Register the asset package
+	            $this->controller->registerAsset($asset);
+	        }
+	        else $asset = $this->controller->assets[$package];
 			return $asset->url($resource);
 		}
 		catch(Throwable $e) {
 			App::log('error', "Error in asset '$package' at resource '$resource': {msg}", ['msg'=>$e->getMessage()]);
 			return "Error in asset '$package' at resource '$resource'. See log.";
 		}
->>>>>>> a3e10b8e
     }
 
     /**
@@ -765,11 +734,6 @@
      *
      * @param array $variables -- Variable list of PHP variables
      */
-<<<<<<< HEAD
-    public function requireVars(...$variables) {
-        return true; // for assert() to succeed: see usage in documentation above
-    }
-=======
     private function requireVars(...$variables) {
         return true; // for assert() to succeed: see usage in documentation above
     }
@@ -788,5 +752,4 @@
     public static function l($cat, $msg, $params=[], $lang=null) {
         return $msg;
     }
->>>>>>> a3e10b8e
 }